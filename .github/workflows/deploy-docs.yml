# Deploy documentation to gh-pages
name: Deploy Doxygen Documentation
   
on:
  push:
    branches:
      - main  # Trigger the workflow on changes to the `main` branch

jobs:
  build-and-deploy:
    runs-on: ubuntu-latest

    steps:
      # Step 1: Checkout the repository
      - name: Checkout repository
        uses: actions/checkout@v3

      # Step 2: Set up Doxygen
      - name: Install Doxygen and Graphviz
<<<<<<< HEAD
<<<<<<< Updated upstream
        run: sudo apt-get install doxygen graphviz -y
=======
        run: |
          sudo apt-get update
          sudo apt-get install doxygen=1.13.2-1ubuntu1 graphviz -y
>>>>>>> Stashed changes
=======
        run: sudo apt-get update
        run: sudo apt-get install doxygen=1.13.2-1ubuntu1 graphviz -y
>>>>>>> 7e23cb88

      # Step 3: Generate Doxygen documentation
      - name: Generate Doxygen Documentation
        run: cd project/doxygen && doxygen 

      # Step 4: Ensure no Jekyll is present  
      - name: Create .nojekyll file
        run: echo "" > ./project/doxygen/html/.nojekyll

      # Step 5: Deploy to `gh-pages` branch
      - name: Deploy to GitHub Pages
        uses: peaceiris/actions-gh-pages@v3
        with:
          github_token: ${{ secrets.GITHUB_TOKEN }}
          publish_branch: gh-pages
          publish_dir: ./project/doxygen/html
<|MERGE_RESOLUTION|>--- conflicted
+++ resolved
@@ -17,18 +17,9 @@
 
       # Step 2: Set up Doxygen
       - name: Install Doxygen and Graphviz
-<<<<<<< HEAD
-<<<<<<< Updated upstream
-        run: sudo apt-get install doxygen graphviz -y
-=======
         run: |
           sudo apt-get update
           sudo apt-get install doxygen=1.13.2-1ubuntu1 graphviz -y
->>>>>>> Stashed changes
-=======
-        run: sudo apt-get update
-        run: sudo apt-get install doxygen=1.13.2-1ubuntu1 graphviz -y
->>>>>>> 7e23cb88
 
       # Step 3: Generate Doxygen documentation
       - name: Generate Doxygen Documentation
